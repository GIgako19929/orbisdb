import React, { useEffect, useState } from "react";
import Header from "../components/Header";
import Alert from "../components/Alert";
import ConfigurationSettings from "../components/ConfigurationSettings";
import Link from "next/link";

/** Import Context */
import { GlobalProvider, useGlobal } from "../contexts/Global";
import "../styles/globals.css";
import Auth from "./auth";
import Button from "../components/Button";
import { STATUS } from "../utils";
import { OrbisDBLogo } from "../components/Icons";

export default function App({ Component, pageProps }) {
  return (
    <GlobalProvider>
      <AppContent Component={Component} pageProps={pageProps} />
    </GlobalProvider>
  );
}

function AppContent({ Component, pageProps }) {
  const {
    settings,
    settingsLoading,
    adminLoading,
    isAdmin,
    isConnected,
    isConfigured,
    isShared,
  } = useGlobal();

  useEffect(() => {
    console.log("settings:", settings);
  }, [settings]);

  useEffect(() => {
    console.log("adminLoading:", adminLoading);
  }, [adminLoading]);

  useEffect(() => {
    console.log("isShared:", isShared);
  }, [isShared]);

  /** Admin details are loading */
  if (adminLoading || settingsLoading) {
    return (
      <div className="h-full w-full flex flex-col">
        <p className="text-base w-full text-center pt-12">
          Loading settings...
        </p>
      </div>
    );
  }

  // If instance is a shared instance and user hasn't selected a slot yet
  /*else if(isShared && !slot) {
    return(
      <div className="h-full w-full flex flex-col">
        <Header showItems={false} />
        <PickSlot />
      </div>
    )
  }*/

  // User is not connected and instance is not configured
  else if(!isConfigured && !isConnected) {
    console.log("User is not connected and instance is not configured");
    return(
      <div className="h-full w-full flex flex-col">
        <Header showItems={false} />
        <ConfigurationSetup />
      </div>
    )
  }

  // Admin is not connected and instance is configured
  else if (!isConnected && isShared) {
    return (
      <div className="h-full w-full flex flex-col">
        <Auth />
      </div>
    );
  }

  // Admin is not connected and instance is configured
<<<<<<< HEAD
  else if (!isConnected && isConfigured) {
    return (
=======
  else if(!isConnected && isConfigured) {
    console.log("Admin is not connected and instance is configured");
    return(
>>>>>>> 7a653089
      <div className="h-full w-full flex flex-col">
        <Auth />
      </div>
    );
  }

<<<<<<< HEAD
  // User is connected but is not connected and the instance is configured
  else if (!isConnected && !isAdmin && isConfigured) {
    return (
=======
  // User is not connected and the instance is configured 
  else if(!isConnected && !isAdmin && isConfigured) {
    return(
>>>>>>> 7a653089
      <div className="h-full w-full flex flex-col">
        <Alert
          title={
            "You are connected but not the admin, please login with a different account."
          }
        />
        <Auth />
      </div>
    );
  } else if (!adminLoading && !isAdmin && isConfigured) {

  /** User is connected but not admin */
    return (
      <div className="h-full w-full flex flex-col">
        <Auth />
      </div>
    );
  } else if (settings?.configuration?.admins && !isShared) {

  /** User has finalized configuration, render app */
    console.log(
      "settings?.configuration?.admins:",
      settings?.configuration?.admins
    );
    return (
      <div className="h-full w-full flex flex-col">
        <Header showItems={true} />
        <Component {...pageProps} />
      </div>
    );
  } else if (!settings?.configuration && isShared) {
    return (
      <div className="h-full w-full flex flex-col">
        <Header showItems={false} />
        <ConfigurationSharedSetup />
      </div>
    );
  } else {
    return (
      <div className="h-full w-full flex flex-col">
        <Header showItems={true} />
        <Component {...pageProps} />
      </div>
    );
  }
}

function PickSlot() {
  const { slots } = useGlobal();
  return (
    <div className="px-16 py-12 w-2/3">
      <h1 className="text-3xl font-bold text-slate-900">Slots</h1>
      <p className="text-slate-600 mt-1 text-base">
        This is a shared instance with multiple slots assigned to different
        projects, pick the slot you want to use.
      </p>
      <div className="flex flex-col mt-4">
        {slots && slots.length > 0 ? (
          <div className="grid grid-cols-2 gap-4 items-start mb-4">
            <LoopSlots slots={slots} />
          </div>
        ) : (
          <div className="flex justify-center w-full">
            <Alert title="There isn't any slot configured by the admin here" />
          </div>
        )}
        <div className="flex flex-col w-full items-center">
          {/**<Button type="primary" onClick={() => setAddModalVis(true)} title="+ Create Slot" />*/}
        </div>
      </div>
    </div>
  );
}

const LoopSlots = ({ slots }) => {
  return slots.map((slot, key) => {
    return (
      <div
        key={key}
        className="flex flex-row bg-white px-4 py-3 border border-slate-200 rounded-md items-center"
      >
        <Link
          className="text-[#4483FD] font-medium text-base hover:underline"
          href={"/" + slot.id}
        >
          {slot.title}
        </Link>
      </div>
    );
  });
};

const ConfigurationSharedSetup = () => {
  const { isShared, adminSession, sessionJwt, setSettings } = useGlobal();
  const [status, setStatus] = useState(STATUS.ACTIVE);

  useEffect(() => {
    console.log("sessionJwt:", sessionJwt);
  }, [sessionJwt]);

  async function configure() {
    setStatus(STATUS.LOADING);
    try {
      let response = await fetch("/api/settings/setup-configuration-shared", {
        headers: {
          "Content-Type": "application/json",
          Authorization: `Bearer ${sessionJwt}`,
        },
      });

      response = await response.json();
      console.log("Configuration results:", response);
      if (response.status == 200) {
        setStatus(STATUS.SUCCESS);
        setSettings(response.updatedSettings);
      }
    } catch (e) {
      console.log("Error setup config:", e);
    }
  }

  return (
    <div className="flex justify-center flex-col items-center pt-12">
      <div>
        <OrbisDBLogo />
      </div>
      <div className="w-1/3 flex flex-col mt-6 bg-white border border-slate-200 p-6 rounded-md">
        <p className="font-medium text-center">You are new here!</p>
        <p className="text-base text-slate-600 mb-1 text-center">
          To get started, let's configure your personal OrbisDB instance.
        </p>

        {/** If shared instance we display the user's did */}
        {isShared && (
          <span className="bg-slate-100 rounded-full text-xxs px-3 py-1 mb-2">
            {adminSession}
          </span>
        )}

        {isShared && (
          <Alert
            className="text-xs mt-1 mb-3"
            title={
              <>
                <b>Note:</b> This will create your own slot in this OrbisDB
                instance which will give you the ability to write and query data
                from Ceramic easily.
              </>
            }
          />
        )}
        <Button
          onClick={() => configure()}
          title="Configure instance"
          status={status}
        />
      </div>
    </div>
  );
};

function ConfigurationSetup() {
  const { isShared, adminSession } = useGlobal();
  return (
    <div className="flex justify-center">
      <div className="w-1/3 flex flex-col mt-12 bg-white border border-slate-200 p-6 rounded-md">
        <p className="font-medium text-center">Welcome to OrbisDB</p>
        <p className="text-base text-slate-600 mb-4 text-center">
          To get started, let's configure your OrbisDB instance.
        </p>
        <ConfigurationSettings />
      </div>
    </div>
  );
}<|MERGE_RESOLUTION|>--- conflicted
+++ resolved
@@ -65,14 +65,14 @@
   }*/
 
   // User is not connected and instance is not configured
-  else if(!isConfigured && !isConnected) {
+  else if (!isConfigured && !isConnected) {
     console.log("User is not connected and instance is not configured");
-    return(
+    return (
       <div className="h-full w-full flex flex-col">
         <Header showItems={false} />
         <ConfigurationSetup />
       </div>
-    )
+    );
   }
 
   // Admin is not connected and instance is configured
@@ -85,29 +85,17 @@
   }
 
   // Admin is not connected and instance is configured
-<<<<<<< HEAD
   else if (!isConnected && isConfigured) {
     return (
-=======
-  else if(!isConnected && isConfigured) {
-    console.log("Admin is not connected and instance is configured");
-    return(
->>>>>>> 7a653089
-      <div className="h-full w-full flex flex-col">
-        <Auth />
-      </div>
-    );
-  }
-
-<<<<<<< HEAD
-  // User is connected but is not connected and the instance is configured
+      <div className="h-full w-full flex flex-col">
+        <Auth />
+      </div>
+    );
+  }
+
+  // User is not connected and the instance is configured
   else if (!isConnected && !isAdmin && isConfigured) {
     return (
-=======
-  // User is not connected and the instance is configured 
-  else if(!isConnected && !isAdmin && isConfigured) {
-    return(
->>>>>>> 7a653089
       <div className="h-full w-full flex flex-col">
         <Alert
           title={
@@ -118,16 +106,14 @@
       </div>
     );
   } else if (!adminLoading && !isAdmin && isConfigured) {
-
-  /** User is connected but not admin */
+    /** User is connected but not admin */
     return (
       <div className="h-full w-full flex flex-col">
         <Auth />
       </div>
     );
   } else if (settings?.configuration?.admins && !isShared) {
-
-  /** User has finalized configuration, render app */
+    /** User has finalized configuration, render app */
     console.log(
       "settings?.configuration?.admins:",
       settings?.configuration?.admins
