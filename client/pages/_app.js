--- conflicted
+++ resolved
@@ -201,24 +201,15 @@
   async function configure() {
     setStatus(STATUS.LOADING);
     try {
-<<<<<<< HEAD
-      let response = await fetch('/api/settings/setup-configuration-shared', {
+      let rawResponse = await fetch("/api/setup/shared", {
         method: 'POST',
         headers: {
-          'Content-Type': 'application/json',
-          'Authorization': `Bearer ${sessionJwt}`
+          "Content-Type": "application/json",
+          Authorization: `Bearer ${sessionJwt}`,
         },
         body: JSON.stringify({
           presets: presets
         })
-=======
-      let rawResponse = await fetch("/api/setup/shared", {
-        headers: {
-          "Content-Type": "application/json",
-          Authorization: `Bearer ${sessionJwt}`,
-        },
-        method: "POST",
->>>>>>> adff2e26
       });
 
       const response = await rawResponse.json();
@@ -239,20 +230,8 @@
       </div>
       <div className="w-1/3 flex flex-col mt-6 bg-white border border-slate-200 p-6 rounded-md">
         <p className="font-medium text-center">You are new here!</p>
-<<<<<<< HEAD
-        <p className="text-base text-slate-600 mb-1 text-center">To get started, let's configure your personal OrbisDB instance by selecting the preset you want to use. Select none to start from scratch.</p>
-
-        {/** Display the user's did */}
-        <span className="bg-slate-100 rounded-full text-xxs px-3 py-1 mb-2">{adminSession}</span>
-
-        {/** Display presets available */}
-        <ConfigurationPreset presets={presets} setPresets={setPresets} />
-
-        <Alert className="text-xs mt-1 mb-3" title={<><b>Note:</b> This will create your own slot in this OrbisDB instance which will give you the ability to write and query data from Ceramic easily.</>}/>
-        <Button onClick={() => configure()} title="Configure instance" status={status} />
-=======
         <p className="text-base text-slate-600 mb-1 text-center">
-          To get started, let's configure your personal OrbisDB instance.
+          To get started, let's configure your personal OrbisDB instance by selecting the preset you want to use. Select none to start from scratch.
         </p>
 
         {/** If shared instance we display the user's did */}
@@ -279,7 +258,6 @@
           title="Configure instance"
           status={status}
         />
->>>>>>> adff2e26
       </div>
     </div>
   );
@@ -291,15 +269,10 @@
     <div className="flex justify-center">
       <div className="w-1/3 flex flex-col mt-12 bg-white border border-slate-200 p-6 rounded-md">
         <p className="font-medium text-center">Welcome to OrbisDB</p>
-<<<<<<< HEAD
-        <p className="text-base text-slate-600 mb-4 text-center">To get started, let's configure your OrbisDB instance.</p>
-        <ConfigurationSettings showPresets={true} />
-=======
         <p className="text-base text-slate-600 mb-4 text-center">
           To get started, let's configure your OrbisDB instance.
         </p>
         <ConfigurationSettings />
->>>>>>> adff2e26
       </div>
     </div>
   );
