import React, { useState, useEffect, useContext } from "react";
import { STATUS, sleep } from "../utils";
import StepsProgress from "./StepsProgress";
import { useGlobal } from "../contexts/Global";
import Button from "./Button";
import { CheckIcon, SocialIcon } from "./Icons";
import { OrbisDB } from "@useorbis/db-sdk";
import { OrbisEVMAuth } from "@useorbis/db-sdk/auth";
import ConfigurationPreset from "./ConfigurationPreset";

<<<<<<< HEAD
export default function ConfigurationSettings({showPresets}) {
    return(
        <ConfigurationSetup showPresets={showPresets} />
    )
}

export function ConfigurationSetup({showPresets}) {
  const { settings, setSettings, sessionJwt, setSessionJwt, setIsAdmin, setIsConfigured, adminSession, setIsConnected } = useGlobal();
=======
export default function ConfigurationSettings() {
  return <ConfigurationSetup />;
}

export function ConfigurationSetup() {
  const {
    settings,
    setSettings,
    sessionJwt,
    setSessionJwt,
    setIsAdmin,
    setIsConfigured,
    adminSession,
  } = useGlobal();
>>>>>>> adff2e26
  const [status, setStatus] = useState(STATUS.ACTIVE);
  const [statusConnect, setStatusConnect] = useState(STATUS.ACTIVE);
  const [hasLocalNode, setHasLocalNode] = useState(false);
  const [ceramicNode, setCeramicNode] = useState(
    settings?.configuration?.ceramic?.node
  );
  const [ceramicSeed, setCeramicSeed] = useState(
    settings?.configuration?.ceramic?.seed
  );
  const [dbUser, setDbUser] = useState(settings?.configuration?.db?.user);
  const [dbDatabase, setDbDatabase] = useState(
    settings?.configuration?.db?.database
  );
  const [dbPassword, setDbPassword] = useState(
    settings?.configuration?.db?.password
  );
  const [dbHost, setDbHost] = useState(settings?.configuration?.db?.host);
  const [dbPort, setDbPort] = useState(settings?.configuration?.db?.port);
  const [adminAccount, setAdminAccount] = useState(
    settings?.configuration?.admins?.[0] || null
  );
  const [step, setStep] = useState(1);
  const [presets, setPresets] = useState([]);

  useEffect(() => {
    // Check if a local node exists only if there isn't already one saved in settings
    if (!settings?.configuration?.ceramic?.node) {
      hasLocalNode();
    }

    async function hasLocalNode() {
      let isValid = await checkLocalCeramicNode();
      if (isValid) {
        setCeramicNode("http://localhost:7007/");
        setHasLocalNode(true);
      }
    }
  }, []);

  async function checkLocalCeramicNode() {
    let isValid;
    try {
      const response = await fetch("/api/ceramic/local/status");
      const res = await response.json();
      console.log("checkLocalCeramicNode res:", res);

      if (response.status == 200) {
        isValid = true;
      } else {
        isValid = false;
      }
    } catch (e) {
      console.log("Couldn't connect to Ceramic node.");
      isValid = false;
    }

    return isValid;
  }

  // Check if the last character of the node URL is a "/", add it if it's not
  function cleanCeramicNode(node) {
    if (node.charAt(node.length - 1) !== "/") {
      node += "/"; // Add a "/" to the end of the URL
    }
    return node;
  }

  async function goStep2() {
    if (
      !ceramicNode ||
      ceramicNode == "" ||
      !ceramicSeed ||
      ceramicSeed == ""
    ) {
      alert("The node URL and Ceramic seed are required.");
      return;
    }
    setStatus(STATUS.ACTIVE);
    setStep(2);
  }

  async function goStep3() {
<<<<<<< HEAD
    console.log("In goStep3, showPresets:", showPresets);
    if((!dbDatabase || dbDatabase == "") || (!dbUser || dbUser == "") || (!dbPassword || dbPassword == "")) {
=======
    if (
      !dbDatabase ||
      dbDatabase == "" ||
      !dbUser ||
      dbUser == "" ||
      !dbPassword ||
      dbPassword == ""
    ) {
>>>>>>> adff2e26
      alert("The database credentials are required.");
      return;
    }
    setStatus(STATUS.ACTIVE);
    if(showPresets) {
      setStep(3);
    } else {
      setStep(4);
    }
  }

  async function saveSettings() {
    console.log("Enter saveSettings()");
    if (!adminAccount || adminAccount == "") {
      alert("Having at least one admin is required.");
      return;
    }
    setStatus(STATUS.LOADING);
    try {
      const rawResponse = await fetch("/api/settings", {
        method: "PATCH",
        headers: {
          "Content-Type": "application/json",
          Authorization: `Bearer ${sessionJwt}`,
        },
        body: JSON.stringify({
          slot: adminSession,
          configuration: {
            admins: [adminAccount.toLowerCase()],
            ceramic: {
              node: cleanCeramicNode(ceramicNode),
              seed: ceramicSeed,
            },
            db: {
              user: dbUser,
              database: dbDatabase,
              password: dbPassword,
              host: dbHost,
<<<<<<< HEAD
              port: parseInt(dbPort)
            }
          },
          presets: presets
        })
=======
              port: parseInt(dbPort),
            },
          },
        }),
>>>>>>> adff2e26
      });

      const response = await rawResponse.json();
      console.log("Configuration saved:", response);

<<<<<<< HEAD
      if(response.status == 200) {
        console.log("Success updating configuration with:", response.updatedSettings);
=======
      if (rawResponse.status == 200) {
        console.log(
          "Success updating configutation with:",
          response.updatedSettings
        );
>>>>>>> adff2e26
        setStatus(STATUS.SUCCESS);
        setSettings(response.updatedSettings);
        setIsConfigured(true);
        setIsConnected(true);
      } else {
        alert("Error updating configuration.");
        console.log("response:", response);
        setStatus(STATUS.ERROR);
        await sleep(1500);
        setStatus(STATUS.ACTIVE);
      }
    } catch (e) {
      setStatus(STATUS.ERROR);
      await sleep(1500);
      setStatus(STATUS.ACTIVE);
      console.log("Error updating configuration: ", e);
    }
  }

  function generateSeed() {
    const buffer = new Uint8Array(32);
    const seed = crypto.getRandomValues(buffer);
    const array = Array.from(seed); // Convert Uint8Array to array
    const _seed = JSON.parse(JSON.stringify(array)); // Convert array to JSON object
    let seedStr = "[" + _seed.toString() + "]";
    setCeramicSeed(seedStr);
  }

  async function connectMM() {
    setStatusConnect(STATUS.LOADING);
    let adminOrbisDB = new OrbisDB({
      ceramic: {
        gateway: settings?.configuration?.ceramic?.node,
      },
      nodes: [
        {
          gateway: "http://localhost:7008",
          key: "<YOUR_API_KEY>",
        },
      ],
    });
    const auth = new OrbisEVMAuth(window.ethereum);
    const result = await adminOrbisDB.connectUser({ auth, saveSession: false });
    localStorage.setItem("orbisdb-admin-session", result.session.session);
    if (result?.user) {
      setAdminAccount(result.user.did);
      setIsAdmin(true);
      setSessionJwt(result.session.session);
    }
    setStatusConnect(STATUS.SUCCESS);
  }

  return (
    <>
<<<<<<< HEAD
        {/** Stepper to show progress */}
        <StepsProgress steps={showPresets ? ["Ceramic Settings", "Database", "Presets", "Admins"] : ["Ceramic Settings", "Database", "Presets", "Admins"] } currentStep={step} />
        
        {/** Step 1: Ceramic node */}
        {step == 1 &&
          <>
            <div className="mt-2">
              <label className="text-base font-medium mb-2">Ceramic node URL:</label>
              <input type="text" placeholder="Enter your Ceramic node URL" className="bg-white w-full px-2 py-1 rounded-md border border-slate-300 text-base text-slate-900 mb-1.5" onChange={(e) => setCeramicNode(e.target.value)} value={ceramicNode} />
              {hasLocalNode &&
                <p className="text-green-600 text-xs items-center space-x-1 flex flex-row"><CheckIcon /> <span>We found a local Ceramic node on this server.</span></p>
              }
            </div>

            <div className="mt-3">
              <label className="text-base font-medium mb-2">Ceramic Seed:</label>
              <p className="text-sm mb-2 text-slate-500">This seed will be used to create streams from the OrbisDB UI as well as by plugins creating streams. You can also <span className="hover:underline text-blue-600 cursor-pointer" onClick={() => generateSeed()}>generate a new one</span>. Make sure to back it up somewhere.</p>
              <textarea type="text" placeholder="Your Ceramic admin seed" className="bg-white w-full px-2 py-1 rounded-md border border-slate-300 text-base text-slate-900 mb-1.5" onChange={(e) => setCeramicSeed(e.target.value)} value={ceramicSeed} />
            </div>
            
            {/** CTA to save updated context */}
            <div className="flex w-full justify-center mt-2">
              <Button title="Next" onClick={() => goStep2()} />
            </div>
          </>
        }

        {/** Step 2: Database configuration */}
        {step == 2 &&
          <>
            <div className="mt-2">
              <label className="text-base font-medium text-center">Database configuration:</label>
              <p className="text-sm text-slate-500 mb-2">This database will be used to index the data stored on your Ceramic node in order to query and analyze it easily.</p>
              <input type="text" placeholder="User" className="bg-white w-full px-2 py-1 rounded-md border border-slate-300 text-base text-slate-900 mb-1.5" onChange={(e) => setDbUser(e.target.value)} value={dbUser} />
              <input type="text" placeholder="Database" className="bg-white w-full px-2 py-1 rounded-md border border-slate-300 text-base text-slate-900 mb-1.5" onChange={(e) => setDbDatabase(e.target.value)} value={dbDatabase} />
              <input type="text" placeholder="Password" className="bg-white w-full px-2 py-1 rounded-md border border-slate-300 text-base text-slate-900 mb-1.5" onChange={(e) => setDbPassword(e.target.value)} value={dbPassword} />
              <input type="text" placeholder="Host" className="bg-white w-full px-2 py-1 rounded-md border border-slate-300 text-base text-slate-900 mb-1.5" onChange={(e) => setDbHost(e.target.value)} value={dbHost} />
              <input type="text" placeholder="Port" className="bg-white w-full px-2 py-1 rounded-md border border-slate-300 text-base text-slate-900 mb-1.5" onChange={(e) => setDbPort(e.target.value)} value={dbPort} />
            </div>
            
            {/** CTA to save updated context */}
            <div className="flex w-full justify-center mt-2">
              <Button title="Next" status={status} onClick={() => goStep3()} />
            </div>
          </>
        }

        {/** Step 3: Enable presets */}
        {step == 3 &&
          <ConfigurationPreset presets={presets} setPresets={setPresets} status={status} save={() => setStep(4)} />
        }
        
        {/** Step 4: Add admins */}
        {step == 4 &&
          <>
            <div className="mt-2">
              <label className="text-base font-medium text-center">Add your OrbisDB admin:</label>
              <p className="text-sm text-slate-500 mb-2">Connect with your address which will be considered the admin and able to perform admin actions on your OrbisDB instance.</p>
              <div className="flex flex-col items-center">
                <Button type="secondary" title="Connect with Metamask" successTitle="Connected with Metamask" status={statusConnect} onClick={() => connectMM()} />
                {adminAccount &&
                  <p className="text-sm text-slate-500 mt-1">Admin: {adminAccount}</p>
                }
              </div>
            </div>
            
            {/** CTA to save updated context */}
            <div className="flex w-full justify-center mt-4">
              <Button title={settings.configuration ? "Save" : "Get started"} status={adminAccount ? status : STATUS.DISABLED} onClick={() => saveSettings()} />
=======
      {/** Stepper to show progress */}
      <StepsProgress
        steps={["Ceramic Settings", "Database", "Admins"]}
        currentStep={step}
      />

      {/** Step 1: Ceramic node */}
      {step == 1 && (
        <>
          <div className="mt-2">
            <label className="text-base font-medium mb-2">
              Ceramic node URL:
            </label>
            <input
              type="text"
              placeholder="Enter your Ceramic node URL"
              className="bg-white w-full px-2 py-1 rounded-md border border-slate-300 text-base text-slate-900 mb-1.5"
              onChange={(e) => setCeramicNode(e.target.value)}
              value={ceramicNode}
            />
            {hasLocalNode && (
              <p className="text-green-600 text-xs items-center space-x-1 flex flex-row">
                <CheckIcon />{" "}
                <span>We found a local Ceramic node on this server.</span>
              </p>
            )}
          </div>

          <div className="mt-3">
            <label className="text-base font-medium mb-2">Ceramic Seed:</label>
            <p className="text-sm mb-2 text-slate-500">
              This seed will be used to create streams from the OrbisDB UI as
              well as by plugins creating streams. You can also{" "}
              <span
                className="hover:underline text-blue-600 cursor-pointer"
                onClick={() => generateSeed()}
              >
                generate a new one
              </span>
              . Make sure to back it up somewhere.
            </p>
            <textarea
              type="text"
              placeholder="Your Ceramic admin seed"
              className="bg-white w-full px-2 py-1 rounded-md border border-slate-300 text-base text-slate-900 mb-1.5"
              onChange={(e) => setCeramicSeed(e.target.value)}
              value={ceramicSeed}
            />
          </div>

          {/** CTA to save updated context */}
          <div className="flex w-full justify-center mt-2">
            <Button title="Next" onClick={() => goStep2()} />
          </div>
        </>
      )}

      {/** Step 2: Database configuration */}
      {step == 2 && (
        <>
          <div className="mt-2">
            <label className="text-base font-medium text-center">
              Database configuration:
            </label>
            <p className="text-sm text-slate-500 mb-2">
              This database will be used to index the data stored on your
              Ceramic node in order to query and analyze it easily.
            </p>
            <input
              type="text"
              placeholder="User"
              className="bg-white w-full px-2 py-1 rounded-md border border-slate-300 text-base text-slate-900 mb-1.5"
              onChange={(e) => setDbUser(e.target.value)}
              value={dbUser}
            />
            <input
              type="text"
              placeholder="Database"
              className="bg-white w-full px-2 py-1 rounded-md border border-slate-300 text-base text-slate-900 mb-1.5"
              onChange={(e) => setDbDatabase(e.target.value)}
              value={dbDatabase}
            />
            <input
              type="text"
              placeholder="Password"
              className="bg-white w-full px-2 py-1 rounded-md border border-slate-300 text-base text-slate-900 mb-1.5"
              onChange={(e) => setDbPassword(e.target.value)}
              value={dbPassword}
            />
            <input
              type="text"
              placeholder="Host"
              className="bg-white w-full px-2 py-1 rounded-md border border-slate-300 text-base text-slate-900 mb-1.5"
              onChange={(e) => setDbHost(e.target.value)}
              value={dbHost}
            />
            <input
              type="text"
              placeholder="Port"
              className="bg-white w-full px-2 py-1 rounded-md border border-slate-300 text-base text-slate-900 mb-1.5"
              onChange={(e) => setDbPort(e.target.value)}
              value={dbPort}
            />
          </div>

          {/** CTA to save updated context */}
          <div className="flex w-full justify-center mt-2">
            <Button title="Next" status={status} onClick={() => goStep3()} />
          </div>
        </>
      )}

      {/** Step 3: Add admins */}
      {step == 3 && (
        <>
          <div className="mt-2">
            <label className="text-base font-medium text-center">
              Add your OrbisDB admin:
            </label>
            <p className="text-sm text-slate-500 mb-2">
              Connect with your address which will be considered the admin and
              able to perform admin actions on your OrbisDB instance.
            </p>
            <div className="flex flex-col items-center">
              <Button
                type="secondary"
                title="Connect with Metamask"
                successTitle="Connected with Metamask"
                status={statusConnect}
                onClick={() => connectMM()}
              />
              {adminAccount && (
                <p className="text-sm text-slate-500 mt-1">
                  Admin: {adminAccount}
                </p>
              )}
>>>>>>> adff2e26
            </div>
          </div>

          {/** CTA to save updated context */}
          <div className="flex w-full justify-center mt-4">
            <Button
              title={settings.configuration ? "Save" : "Get started"}
              status={adminAccount ? status : STATUS.DISABLED}
              onClick={() => saveSettings()}
            />
          </div>
        </>
      )}
    </>
  );
}<|MERGE_RESOLUTION|>--- conflicted
+++ resolved
@@ -8,7 +8,6 @@
 import { OrbisEVMAuth } from "@useorbis/db-sdk/auth";
 import ConfigurationPreset from "./ConfigurationPreset";
 
-<<<<<<< HEAD
 export default function ConfigurationSettings({showPresets}) {
     return(
         <ConfigurationSetup showPresets={showPresets} />
@@ -16,14 +15,7 @@
 }
 
 export function ConfigurationSetup({showPresets}) {
-  const { settings, setSettings, sessionJwt, setSessionJwt, setIsAdmin, setIsConfigured, adminSession, setIsConnected } = useGlobal();
-=======
-export default function ConfigurationSettings() {
-  return <ConfigurationSetup />;
-}
-
-export function ConfigurationSetup() {
-  const {
+  const { 
     settings,
     setSettings,
     sessionJwt,
@@ -31,8 +23,8 @@
     setIsAdmin,
     setIsConfigured,
     adminSession,
+    setIsConnected
   } = useGlobal();
->>>>>>> adff2e26
   const [status, setStatus] = useState(STATUS.ACTIVE);
   const [statusConnect, setStatusConnect] = useState(STATUS.ACTIVE);
   const [hasLocalNode, setHasLocalNode] = useState(false);
@@ -115,19 +107,7 @@
   }
 
   async function goStep3() {
-<<<<<<< HEAD
-    console.log("In goStep3, showPresets:", showPresets);
     if((!dbDatabase || dbDatabase == "") || (!dbUser || dbUser == "") || (!dbPassword || dbPassword == "")) {
-=======
-    if (
-      !dbDatabase ||
-      dbDatabase == "" ||
-      !dbUser ||
-      dbUser == "" ||
-      !dbPassword ||
-      dbPassword == ""
-    ) {
->>>>>>> adff2e26
       alert("The database credentials are required.");
       return;
     }
@@ -166,33 +146,17 @@
               database: dbDatabase,
               password: dbPassword,
               host: dbHost,
-<<<<<<< HEAD
               port: parseInt(dbPort)
             }
-          },
-          presets: presets
+          }
         })
-=======
-              port: parseInt(dbPort),
-            },
-          },
-        }),
->>>>>>> adff2e26
       });
 
       const response = await rawResponse.json();
       console.log("Configuration saved:", response);
 
-<<<<<<< HEAD
       if(response.status == 200) {
-        console.log("Success updating configuration with:", response.updatedSettings);
-=======
-      if (rawResponse.status == 200) {
-        console.log(
-          "Success updating configutation with:",
-          response.updatedSettings
-        );
->>>>>>> adff2e26
+        console.log("Success updating configutation with:", response.updatedSettings);
         setStatus(STATUS.SUCCESS);
         setSettings(response.updatedSettings);
         setIsConfigured(true);
@@ -247,9 +211,8 @@
 
   return (
     <>
-<<<<<<< HEAD
         {/** Stepper to show progress */}
-        <StepsProgress steps={showPresets ? ["Ceramic Settings", "Database", "Presets", "Admins"] : ["Ceramic Settings", "Database", "Presets", "Admins"] } currentStep={step} />
+        <StepsProgress steps={["Ceramic Settings", "Database", "Admins"]} currentStep={step} />
         
         {/** Step 1: Ceramic node */}
         {step == 1 &&
@@ -261,90 +224,6 @@
                 <p className="text-green-600 text-xs items-center space-x-1 flex flex-row"><CheckIcon /> <span>We found a local Ceramic node on this server.</span></p>
               }
             </div>
-
-            <div className="mt-3">
-              <label className="text-base font-medium mb-2">Ceramic Seed:</label>
-              <p className="text-sm mb-2 text-slate-500">This seed will be used to create streams from the OrbisDB UI as well as by plugins creating streams. You can also <span className="hover:underline text-blue-600 cursor-pointer" onClick={() => generateSeed()}>generate a new one</span>. Make sure to back it up somewhere.</p>
-              <textarea type="text" placeholder="Your Ceramic admin seed" className="bg-white w-full px-2 py-1 rounded-md border border-slate-300 text-base text-slate-900 mb-1.5" onChange={(e) => setCeramicSeed(e.target.value)} value={ceramicSeed} />
-            </div>
-            
-            {/** CTA to save updated context */}
-            <div className="flex w-full justify-center mt-2">
-              <Button title="Next" onClick={() => goStep2()} />
-            </div>
-          </>
-        }
-
-        {/** Step 2: Database configuration */}
-        {step == 2 &&
-          <>
-            <div className="mt-2">
-              <label className="text-base font-medium text-center">Database configuration:</label>
-              <p className="text-sm text-slate-500 mb-2">This database will be used to index the data stored on your Ceramic node in order to query and analyze it easily.</p>
-              <input type="text" placeholder="User" className="bg-white w-full px-2 py-1 rounded-md border border-slate-300 text-base text-slate-900 mb-1.5" onChange={(e) => setDbUser(e.target.value)} value={dbUser} />
-              <input type="text" placeholder="Database" className="bg-white w-full px-2 py-1 rounded-md border border-slate-300 text-base text-slate-900 mb-1.5" onChange={(e) => setDbDatabase(e.target.value)} value={dbDatabase} />
-              <input type="text" placeholder="Password" className="bg-white w-full px-2 py-1 rounded-md border border-slate-300 text-base text-slate-900 mb-1.5" onChange={(e) => setDbPassword(e.target.value)} value={dbPassword} />
-              <input type="text" placeholder="Host" className="bg-white w-full px-2 py-1 rounded-md border border-slate-300 text-base text-slate-900 mb-1.5" onChange={(e) => setDbHost(e.target.value)} value={dbHost} />
-              <input type="text" placeholder="Port" className="bg-white w-full px-2 py-1 rounded-md border border-slate-300 text-base text-slate-900 mb-1.5" onChange={(e) => setDbPort(e.target.value)} value={dbPort} />
-            </div>
-            
-            {/** CTA to save updated context */}
-            <div className="flex w-full justify-center mt-2">
-              <Button title="Next" status={status} onClick={() => goStep3()} />
-            </div>
-          </>
-        }
-
-        {/** Step 3: Enable presets */}
-        {step == 3 &&
-          <ConfigurationPreset presets={presets} setPresets={setPresets} status={status} save={() => setStep(4)} />
-        }
-        
-        {/** Step 4: Add admins */}
-        {step == 4 &&
-          <>
-            <div className="mt-2">
-              <label className="text-base font-medium text-center">Add your OrbisDB admin:</label>
-              <p className="text-sm text-slate-500 mb-2">Connect with your address which will be considered the admin and able to perform admin actions on your OrbisDB instance.</p>
-              <div className="flex flex-col items-center">
-                <Button type="secondary" title="Connect with Metamask" successTitle="Connected with Metamask" status={statusConnect} onClick={() => connectMM()} />
-                {adminAccount &&
-                  <p className="text-sm text-slate-500 mt-1">Admin: {adminAccount}</p>
-                }
-              </div>
-            </div>
-            
-            {/** CTA to save updated context */}
-            <div className="flex w-full justify-center mt-4">
-              <Button title={settings.configuration ? "Save" : "Get started"} status={adminAccount ? status : STATUS.DISABLED} onClick={() => saveSettings()} />
-=======
-      {/** Stepper to show progress */}
-      <StepsProgress
-        steps={["Ceramic Settings", "Database", "Admins"]}
-        currentStep={step}
-      />
-
-      {/** Step 1: Ceramic node */}
-      {step == 1 && (
-        <>
-          <div className="mt-2">
-            <label className="text-base font-medium mb-2">
-              Ceramic node URL:
-            </label>
-            <input
-              type="text"
-              placeholder="Enter your Ceramic node URL"
-              className="bg-white w-full px-2 py-1 rounded-md border border-slate-300 text-base text-slate-900 mb-1.5"
-              onChange={(e) => setCeramicNode(e.target.value)}
-              value={ceramicNode}
-            />
-            {hasLocalNode && (
-              <p className="text-green-600 text-xs items-center space-x-1 flex flex-row">
-                <CheckIcon />{" "}
-                <span>We found a local Ceramic node on this server.</span>
-              </p>
-            )}
-          </div>
 
           <div className="mt-3">
             <label className="text-base font-medium mb-2">Ceramic Seed:</label>
@@ -375,99 +254,46 @@
         </>
       )}
 
-      {/** Step 2: Database configuration */}
-      {step == 2 && (
-        <>
-          <div className="mt-2">
-            <label className="text-base font-medium text-center">
-              Database configuration:
-            </label>
-            <p className="text-sm text-slate-500 mb-2">
-              This database will be used to index the data stored on your
-              Ceramic node in order to query and analyze it easily.
-            </p>
-            <input
-              type="text"
-              placeholder="User"
-              className="bg-white w-full px-2 py-1 rounded-md border border-slate-300 text-base text-slate-900 mb-1.5"
-              onChange={(e) => setDbUser(e.target.value)}
-              value={dbUser}
-            />
-            <input
-              type="text"
-              placeholder="Database"
-              className="bg-white w-full px-2 py-1 rounded-md border border-slate-300 text-base text-slate-900 mb-1.5"
-              onChange={(e) => setDbDatabase(e.target.value)}
-              value={dbDatabase}
-            />
-            <input
-              type="text"
-              placeholder="Password"
-              className="bg-white w-full px-2 py-1 rounded-md border border-slate-300 text-base text-slate-900 mb-1.5"
-              onChange={(e) => setDbPassword(e.target.value)}
-              value={dbPassword}
-            />
-            <input
-              type="text"
-              placeholder="Host"
-              className="bg-white w-full px-2 py-1 rounded-md border border-slate-300 text-base text-slate-900 mb-1.5"
-              onChange={(e) => setDbHost(e.target.value)}
-              value={dbHost}
-            />
-            <input
-              type="text"
-              placeholder="Port"
-              className="bg-white w-full px-2 py-1 rounded-md border border-slate-300 text-base text-slate-900 mb-1.5"
-              onChange={(e) => setDbPort(e.target.value)}
-              value={dbPort}
-            />
-          </div>
-
-          {/** CTA to save updated context */}
-          <div className="flex w-full justify-center mt-2">
-            <Button title="Next" status={status} onClick={() => goStep3()} />
-          </div>
-        </>
-      )}
-
-      {/** Step 3: Add admins */}
-      {step == 3 && (
-        <>
-          <div className="mt-2">
-            <label className="text-base font-medium text-center">
-              Add your OrbisDB admin:
-            </label>
-            <p className="text-sm text-slate-500 mb-2">
-              Connect with your address which will be considered the admin and
-              able to perform admin actions on your OrbisDB instance.
-            </p>
-            <div className="flex flex-col items-center">
-              <Button
-                type="secondary"
-                title="Connect with Metamask"
-                successTitle="Connected with Metamask"
-                status={statusConnect}
-                onClick={() => connectMM()}
-              />
-              {adminAccount && (
-                <p className="text-sm text-slate-500 mt-1">
-                  Admin: {adminAccount}
-                </p>
-              )}
->>>>>>> adff2e26
-            </div>
-          </div>
-
-          {/** CTA to save updated context */}
-          <div className="flex w-full justify-center mt-4">
-            <Button
-              title={settings.configuration ? "Save" : "Get started"}
-              status={adminAccount ? status : STATUS.DISABLED}
-              onClick={() => saveSettings()}
-            />
-          </div>
-        </>
-      )}
+        {/** Step 2: Database configuration */}
+        {step == 2 &&
+          <>
+            <div className="mt-2">
+              <label className="text-base font-medium text-center">Database configuration:</label>
+              <p className="text-sm text-slate-500 mb-2">This database will be used to index the data stored on your Ceramic node in order to query and analyze it easily.</p>
+              <input type="text" placeholder="User" className="bg-white w-full px-2 py-1 rounded-md border border-slate-300 text-base text-slate-900 mb-1.5" onChange={(e) => setDbUser(e.target.value)} value={dbUser} />
+              <input type="text" placeholder="Database" className="bg-white w-full px-2 py-1 rounded-md border border-slate-300 text-base text-slate-900 mb-1.5" onChange={(e) => setDbDatabase(e.target.value)} value={dbDatabase} />
+              <input type="text" placeholder="Password" className="bg-white w-full px-2 py-1 rounded-md border border-slate-300 text-base text-slate-900 mb-1.5" onChange={(e) => setDbPassword(e.target.value)} value={dbPassword} />
+              <input type="text" placeholder="Host" className="bg-white w-full px-2 py-1 rounded-md border border-slate-300 text-base text-slate-900 mb-1.5" onChange={(e) => setDbHost(e.target.value)} value={dbHost} />
+              <input type="text" placeholder="Port" className="bg-white w-full px-2 py-1 rounded-md border border-slate-300 text-base text-slate-900 mb-1.5" onChange={(e) => setDbPort(e.target.value)} value={dbPort} />
+            </div>
+            
+            {/** CTA to save updated context */}
+            <div className="flex w-full justify-center mt-2">
+              <Button title="Next" status={status} onClick={() => goStep3()} />
+            </div>
+          </>
+        }
+        
+        {/** Step 3: Add admins */}
+        {step == 3 &&
+          <>
+            <div className="mt-2">
+              <label className="text-base font-medium text-center">Add your OrbisDB admin:</label>
+              <p className="text-sm text-slate-500 mb-2">Connect with your address which will be considered the admin and able to perform admin actions on your OrbisDB instance.</p>
+              <div className="flex flex-col items-center">
+                <Button type="secondary" title="Connect with Metamask" successTitle="Connected with Metamask" status={statusConnect} onClick={() => connectMM()} />
+                {adminAccount &&
+                  <p className="text-sm text-slate-500 mt-1">Admin: {adminAccount}</p>
+                }
+              </div>
+            </div>
+            
+            {/** CTA to save updated context */}
+            <div className="flex w-full justify-center mt-4">
+              <Button title={settings.configuration ? "Save" : "Get started"} status={adminAccount ? status : STATUS.DISABLED} onClick={() => saveSettings()} />
+            </div>
+          </>
+        }
     </>
   );
 }