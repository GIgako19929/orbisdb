/** Wait for x ms in an async function */
export const sleep = (milliseconds) => {
  return new Promise((resolve) => setTimeout(resolve, milliseconds));
};

/** Returns a shortened version of a string */
export function shortAddress(address, number = 5) {
  if (!address) {
    return "-";
  }

  const firstChars = address.substring(0, number);
  const lastChars = address.substr(address.length - number);
  return firstChars.concat("-", lastChars);
}

/** Will extract the address from the did */
export function getAddress(did) {
  // Split the DID string into an array using ':' as the delimiter
  const parts = did.split(":");

  // Return the last element of the array
  return parts[parts.length - 1];
}

// Will copy the cell data to the clipboard
export const copyToClipboard = async (text) => {
  try {
    await navigator.clipboard.writeText(text);
    console.log("Text copied to clipboard");
    alert("Copied to clipboard!");
  } catch (err) {
    console.error("Failed to copy: ", err);
  }
};

/** Will fint the context using the stream id in the contexts and sub-contexts */
export function findContextById(contexts, streamId) {
<<<<<<< HEAD
  if(streamId == "global") {
    return({
      name: "Global",
      stream_id: "global"
    })
  } else if(contexts && Array.isArray(contexts)) {
=======
  if (contexts && Array.isArray(contexts)) {
>>>>>>> adff2e26
    for (let context of contexts) {
      // Check if the current context's stream_id matches the target
      if (context.stream_id === streamId) {
        return context;
      }

      // If this context has sub-contexts, recursively search them
      if (context.contexts && Array.isArray(context.contexts)) {
        let found = findContextById(context.contexts, streamId);
        if (found) {
          return found;
        }
      }
    }
  }

  // If we've looped through all contexts and haven't found a match, return null
  return null;
}

/** Will return a list of plugins used by a context (also includes plugins being used by parent context) */
export const getPluginsByContext = (contextId, plugins) => {
  let directPlugins = [];
  let parentPlugins = [];

  // Function to extract parent context IDs for a given context ID
  const getParentContexts = (contextId, plugins) => {
    if (plugins && plugins.length > 0) {
      for (let plugin of plugins) {
        if (plugin.contexts) {
          // Check if contexts are defined for the plugin
          for (let context of plugin.contexts) {
            if (context.context === contextId) {
              // Return the path excluding the last element (the context itself)
              return context.path.slice(0, -1);
            }
          }
        }
      }
    }

    return [];
  };

  const parentContexts = getParentContexts(contextId, plugins);

  if (plugins && plugins.length > 0) {
    plugins.forEach((plugin) => {
      plugin?.contexts?.forEach((context) => {
        // Check for direct installations
        let isDirect = context.context === contextId;

        // Check for parent installations
        let isParent = parentContexts.includes(context.context);

        let pluginDetails = JSON.parse(JSON.stringify(plugin)); // Deep clone the plugin object
        delete pluginDetails.contexts; // Remove the contexts array from the plugin details
        pluginDetails.contextAssigned = context;
        if (isDirect) {
          directPlugins.push({
            ...pluginDetails,
            contextType: "Direct",
            installedContextId: context.context, // Add the exact context ID on which the plugin is installed
          });
        } else if (isParent) {
          parentPlugins.push({
            ...pluginDetails,
            contextType: "Parent",
            installedContextId: context.context, // Add the exact context ID on which the plugin is installed
          });
        }
      });
    });
  }

  return {
    direct: directPlugins,
    parent: parentPlugins,
  };
};

export const countPluginsByContext = () => {
  let results = getPluginsByContext(contextId, plugins);
  console.log("results:", results);
  let countDirect = results.direct.length;
  let countParent = results.parent.length;
  let countTotal = countDirect + countParent;

  return {
    total: countTotal,
    direct: countDirect,
    parent: countTotal,
  };
};

/** Finds and returns the direct parent context of a given context ID. */
export const findParentContextId = (contextId, contexts, parentId = null) => {
  if (!contexts || contexts.length === 0) {
    return null;
  }

  for (const context of contexts) {
    if (context.stream_id === contextId) {
      return parentId;
    }
    if (context.contexts) {
      const foundParentId = findParentContextId(
        contextId,
        context.contexts,
        context.stream_id
      );
      if (foundParentId) {
        return foundParentId;
      }
    }
  }
  return null;
};

/** Use enum instead of magic numbers for statuses */
export const STATUS = {
  ACTIVE: 0,
  LOADING: 1,
  SUCCESS: 2,
  ERROR: 3,
  DISABLED: 4,
};<|MERGE_RESOLUTION|>--- conflicted
+++ resolved
@@ -36,16 +36,12 @@
 
 /** Will fint the context using the stream id in the contexts and sub-contexts */
 export function findContextById(contexts, streamId) {
-<<<<<<< HEAD
   if(streamId == "global") {
     return({
       name: "Global",
       stream_id: "global"
     })
   } else if(contexts && Array.isArray(contexts)) {
-=======
-  if (contexts && Array.isArray(contexts)) {
->>>>>>> adff2e26
     for (let context of contexts) {
       // Check if the current context's stream_id matches the target
       if (context.stream_id === streamId) {
