import React, { useState, useEffect, useContext } from "react";
import { useRouter } from "next/router";

/** Import OrbisDB libraries */
import { OrbisDB } from "@useorbis/db-sdk";
import { OrbisKeyDidAuth } from "@useorbis/db-sdk/auth";
import { DIDSession } from "did-session";

export const GlobalContext = React.createContext();

export const GlobalProvider = ({ children }) => {
  const router = useRouter();
  const [isConfigured, setIsConfigured] = useState(null);
  const [isShared, setIsShared] = useState(null);
  const [settings, setSettings] = useState();
  const [settingsLoading, setSettingsLoading] = useState();
  const [adminLoading, setAdminLoading] = useState(true);
  const [isAdmin, setIsAdmin] = useState(false);
  const [isConnected, setIsConnected] = useState(false);
  const [sessionJwt, setSessionJwt] = useState();
  const [user, setUser] = useState();
  const [adminSession, setAdminSession] = useState();
  const [orbisdb, setOrbisdb] = useState();

  useEffect(() => {
    setSettingsLoading(true);
    getIsConfigured();
    loadSettings();
  }, []);

  /** If user isn't connected after check we redirect to the auth page */
  useEffect(() => {
    if (!adminLoading && !isAdmin && router.asPath != "/auth") {
      console.log("Redirecting to auth page");
      router.push("/auth");
    }
  }, [adminLoading, isAdmin, router]);

  /** Load settings and check for admin account right after */
  useEffect(() => {
    init();
  }, [adminSession]);

  /** Will connect to Ceramic using the seed in the config */
  useEffect(() => {
    if (settings?.configuration?.ceramic?.seed) {
      connectSeed();
    }

    /** Will connect the front-end to the seed saved in configuration */
    async function connectSeed() {
      try {
        let seed = settings.configuration.ceramic.seed;
        let _orbisdb = new OrbisDB({
          ceramic: {
            gateway: settings.configuration.ceramic.node,
          },
          nodes: [
            {
              gateway: "http://localhost:3000",
            },
          ],
        });

        let _seed = new Uint8Array(JSON.parse(seed));
        const auth = await OrbisKeyDidAuth.fromSeed(_seed);

        try {
          const result = await _orbisdb.connectUser({ auth });
          setOrbisdb(_orbisdb);
          setUser(result.user);
          console.log("Connected to OrbisDB SDK with did:", result.user.did);
        } catch (e) {
          console.log(
            cliColors.text.red,
            "Error connecting to OrbisDB:",
            cliColors.reset,
            e
          );
        }
      } catch (e) {
        console.log("Error initiaiting OrbisDB object:", e);
      }
    }
  }, [settings]);

  /** Load settings from file */
  async function init() {
    console.log("Enter init()");
    try {
      let admins = await getAdmin(adminSession);
      console.log("admins:", admins);
      if (admins) {
        checkAdmin(admins);
      } else {
        setAdminLoading(false);
      }
    } catch (e) {
      setAdminLoading(false);
      console.log(
        "Error retrieving local settings, loading default one instead."
      );
    }
  }

  /** Check if there is an existing user connected */
  async function checkAdmin(admins) {
    console.log("Enter checkAdmin");
    // Retrieve admin session from local storage
    let adminSessionJwt = localStorage.getItem("orbisdb-admin-session");
    // Convert session string to the parent DID using Ceramic library
    if (adminSessionJwt) {
      setIsConnected(true);
      try {
        let resAdminSession = await DIDSession.fromSession(
          adminSessionJwt,
          null
        );
        let didId = resAdminSession.did.parent;
        setAdminSession(didId);

        // If user connected is included in the admins array in configuration we give admin access and save the session token to be used in API calls
        let _isAdmin = admins?.includes(didId);
        if (didId && _isAdmin) {
          console.log("User is admin.");
          setIsAdmin(true);
          setSessionJwt(adminSessionJwt);
          loadSettings(adminSessionJwt);
        } else {
          console.log("User is NOT an admin: ", didId);
        }
      } catch (e) {
        console.log("Error checking admin account:", e);
      }
    } else {
      setIsConnected(false);
    }
    setAdminLoading(false);
  }

  async function getAdmin(adminSession) {
    let result = await fetch(`/api/settings/admins/${adminSession}`);
    let resultJson = await result.json();
    console.log("In getAdmin:", resultJson);
    return resultJson.admins;
  }

  async function loadSettings(_jwt) {
    let adminSession = _jwt
      ? _jwt
      : localStorage.getItem("orbisdb-admin-session");
    let result = await fetch("/api/settings", {
      method: "GET",
      headers: {
        "Content-Type": "application/json",
        Authorization: `Bearer ${adminSession}`,
      },
    });

    let resultJson = await result.json();
    console.log("In load settings:", resultJson);
    if (result.status == 200) {
      setSettings(resultJson?.settings);
    } else {
      setSettings({});
    }
    setSettingsLoading(false);

    return resultJson;
  }

  /** Will check if node has been configured or not */
  async function getIsConfigured() {
    let result = await fetch("/api/setup/status");
    let resultJson = await result.json();
    console.log("In isConfigured:", resultJson);
    if (resultJson) {
      setIsConfigured(resultJson.is_configured ? true : false);
      setIsShared(resultJson.is_shared ? true : false);
    } else {
      setIsConfigured(false);
      setIsShared(false);
    }
<<<<<<< HEAD
  
    return <GlobalContext.Provider value={{ settings, setSettings, settingsLoading, loadSettings, isAdmin, setIsAdmin, user, setUser, orbisdb, setOrbisdb, sessionJwt, setSessionJwt, adminLoading, setAdminLoading, isConnected, setIsConnected, init, getAdmin, isConfigured, setIsConfigured, isShared, adminSession }}>{children}</GlobalContext.Provider>;
  };
  
  export const useGlobal = () => useContext(GlobalContext);
=======
  }

  return (
    <GlobalContext.Provider
      value={{
        settings,
        setSettings,
        settingsLoading,
        loadSettings,
        isAdmin,
        setIsAdmin,
        user,
        setUser,
        orbisdb,
        setOrbisdb,
        sessionJwt,
        setSessionJwt,
        adminLoading,
        setAdminLoading,
        isConnected,
        init,
        getAdmin,
        isConfigured,
        setIsConfigured,
        isShared,
        adminSession,
      }}
    >
      {children}
    </GlobalContext.Provider>
  );
};

export const useGlobal = () => useContext(GlobalContext);
>>>>>>> adff2e26
<|MERGE_RESOLUTION|>--- conflicted
+++ resolved
@@ -181,13 +181,6 @@
       setIsConfigured(false);
       setIsShared(false);
     }
-<<<<<<< HEAD
-  
-    return <GlobalContext.Provider value={{ settings, setSettings, settingsLoading, loadSettings, isAdmin, setIsAdmin, user, setUser, orbisdb, setOrbisdb, sessionJwt, setSessionJwt, adminLoading, setAdminLoading, isConnected, setIsConnected, init, getAdmin, isConfigured, setIsConfigured, isShared, adminSession }}>{children}</GlobalContext.Provider>;
-  };
-  
-  export const useGlobal = () => useContext(GlobalContext);
-=======
   }
 
   return (
@@ -221,5 +214,4 @@
   );
 };
 
-export const useGlobal = () => useContext(GlobalContext);
->>>>>>> adff2e26
+export const useGlobal = () => useContext(GlobalContext);