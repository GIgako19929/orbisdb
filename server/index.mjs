--- conflicted
+++ resolved
@@ -331,26 +331,17 @@
 
   server.listen(PORT, (err) => {
     if (err) throw err;
-<<<<<<< HEAD
-    console.log(cliColors.text.cyan, "📞 OrbisDB UI ready on", cliColors.reset, "http://localhost:" + PORT);
-=======
     console.log(
-      cliColors.text.green,
+      cliColors.text.cyan,
       "📞 OrbisDB UI ready on",
       cliColors.reset,
       "http://localhost:" + PORT
     );
->>>>>>> 3c35d2f6
   });
 }
 
 /** Initialize the app by loading all of the required plugins while initializng those and start the indexing service */
-<<<<<<< HEAD
 export async function startIndexing(afterConfig) {
-  
-=======
-export async function startIndexing() {
->>>>>>> 3c35d2f6
   // Retrieve OrbisDB current settings
   let settings = getOrbisDBSettings();
 
@@ -358,17 +349,13 @@
   if (settings?.configuration) {
     /** Instantiate the database to use which should be saved in the "orbisdb-settings.json" file */
     let dbConfig = settings.configuration.db;
-<<<<<<< HEAD
-    let database = new Postgre(dbConfig.user, dbConfig.database, dbConfig.password, dbConfig.host, dbConfig.port, afterConfig);
-=======
     let database = new Postgre(
       dbConfig.user,
       dbConfig.database,
       dbConfig.password,
       dbConfig.host,
       dbConfig.port
-    );
->>>>>>> 3c35d2f6
+    , afterConfig);
 
     /** Instantiate the Ceramic object with node's url from config */
     let seed = JSON.parse(settings.configuration.ceramic.seed);
